--- conflicted
+++ resolved
@@ -2,13 +2,8 @@
 import com.softwaremill.SbtSoftwareMillCommon.commonSmlBuildSettings
 import com.softwaremill.Publish.ossPublishSettings
 
-<<<<<<< HEAD
-val scala2_12 = "2.12.18"
+val scala2_12 = "2.12.19"
 val scala2_13 = "2.13.13"
-=======
-val scala2_12 = "2.12.19"
-val scala2_13 = "2.13.12"
->>>>>>> ec0160b9
 val scala2 = List(scala2_12, scala2_13)
 val scala3 = List("3.3.1")
 
