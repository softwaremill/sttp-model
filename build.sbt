import com.softwaremill.SbtSoftwareMillBrowserTestJS._
import com.softwaremill.SbtSoftwareMillCommon.commonSmlBuildSettings
import com.softwaremill.Publish.ossPublishSettings

val scala2_11 = "2.11.12"
val scala2_12 = "2.12.17"
val scala2_13 = "2.13.10"
val scala2 = List(scala2_11, scala2_12, scala2_13)
<<<<<<< HEAD
val scala2alive = List(scala2_12, scala2_13)
val scala3 = List("3.2.1")
=======
val scala3 = List("3.2.2")
>>>>>>> a2aa95f5

val scalaTestVersion = "3.2.15"

excludeLintKeys in Global ++= Set(ideSkipProject)

def dependenciesFor(version: String)(deps: (Option[(Long, Long)] => ModuleID)*): Seq[ModuleID] =
  deps.map(_.apply(CrossVersion.partialVersion(version)))

val commonSettings = commonSmlBuildSettings ++ ossPublishSettings ++ Seq(
  organization := "com.softwaremill.sttp.model",
  mimaPreviousArtifacts := Set.empty,
  versionScheme := Some("semver-spec")
)

val commonJvmSettings = commonSettings ++ Seq(
  scalacOptions ++= Seq("-target:jvm-1.8"),
  ideSkipProject := (scalaVersion.value != scala2_13),
  libraryDependencies ++= Seq(
    "org.scalatest" %% "scalatest" % scalaTestVersion % Test
  ),
  mimaPreviousArtifacts := previousStableVersion.value.map(organization.value %% moduleName.value % _).toSet,
  mimaReportBinaryIssues := { if ((publish / skip).value) {} else mimaReportBinaryIssues.value }
)

val commonJsSettings = commonSettings ++ Seq(
  ideSkipProject := true,
  Compile / scalacOptions ++= {
    if (isSnapshot.value) Seq.empty
    else
      Seq {
        val mapSourcePrefix =
          if (ScalaArtifacts.isScala3(scalaVersion.value))
            "-scalajs-mapSourceURI"
          else
            "-P:scalajs:mapSourceURI"
        val dir = project.base.toURI.toString.replaceFirst("[^/]+/?$", "")
        val url = "https://raw.githubusercontent.com/softwaremill/sttp-model"
        s"$mapSourcePrefix:$dir->$url/v${version.value}/"
      }
  },
  libraryDependencies ++= Seq(
    "org.scala-js" %%% "scalajs-dom" % "2.3.0",
    "org.scalatest" %%% "scalatest" % scalaTestVersion % Test
  )
)

val commonNativeSettings = commonSettings ++ Seq(
  ideSkipProject := true,
  libraryDependencies ++= Seq(
    "org.scalatest" %%% "scalatest" % scalaTestVersion % Test
  )
)

lazy val rawAllAggregates: Seq[ProjectReference] = core.projectRefs

lazy val allAggregates: Seq[ProjectReference] = {
  if (sys.env.isDefinedAt("STTP_NATIVE")) {
    println("[info] STTP_NATIVE defined, including native in the aggregate projects")
    rawAllAggregates
  } else {
    println("[info] STTP_NATIVE *not* defined, *not* including native in the aggregate projects")
    rawAllAggregates.filterNot(_.toString.contains("Native"))
  }
}

val compileAndTest = "compile->compile;test->test"

lazy val rootProject = (project in file("."))
  .settings(commonSettings: _*)
  .settings(publish / skip := true, name := "sttp-model", scalaVersion := scala2_13)
  .aggregate(allAggregates: _*)

lazy val core = (projectMatrix in file("core"))
  .settings(
    name := "core"
  )
  .jvmPlatform(
    scalaVersions = scala2 ++ scala3,
    settings = commonJvmSettings
  )
  .jsPlatform(
    scalaVersions = scala2alive ++ scala3,
    settings = commonJsSettings ++ browserChromeTestSettings ++ Seq(
      libraryDependencies += "io.github.cquiroz" %%% "scala-java-time" % "2.4.0"
    )
  )
  .nativePlatform(
    scalaVersions = scala2 ++ scala3,
    settings = commonNativeSettings
  )

lazy val benchmark = (projectMatrix in file("benchmark"))
  .settings(
    name := "benchmark",
    publish / skip := true
  )
  .jvmPlatform(
    scalaVersions = scala2,
    settings = commonJvmSettings
  )
  .dependsOn(core)
  .enablePlugins(JmhPlugin)<|MERGE_RESOLUTION|>--- conflicted
+++ resolved
@@ -6,12 +6,8 @@
 val scala2_12 = "2.12.17"
 val scala2_13 = "2.13.10"
 val scala2 = List(scala2_11, scala2_12, scala2_13)
-<<<<<<< HEAD
 val scala2alive = List(scala2_12, scala2_13)
-val scala3 = List("3.2.1")
-=======
 val scala3 = List("3.2.2")
->>>>>>> a2aa95f5
 
 val scalaTestVersion = "3.2.15"
 
